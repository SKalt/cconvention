/// Language Server Protocol doesn't provide syntax highlighting, but it does
/// provide a "Semantic Tokens" API that can be used to provide syntax highlighting.
use std::{collections::HashMap, error::Error};

use lsp_types::SemanticToken;

lazy_static! {
    pub static ref SYNTAX_TOKEN_LEGEND: Vec<&'static str> = vec![
        "comment",
        "error",
        "keyword",
        "parameter",
        "punctuation.delimiter",
        "punctuation.special",
        "text",
        "text.reference",
        "text.title",
        "text.uri",
        "text.warning",
    ];
    pub static ref SYNTAX_TOKEN_SCOPES: HashMap<&'static str, u32> = {
        let mut m = HashMap::new();
        for (i, s) in SYNTAX_TOKEN_LEGEND.iter().enumerate() {
            m.insert(*s, i as u32);
        }
        m
    };
}

pub(crate) fn handle_all_tokens(
    syntax_tree: &crate::SyntaxTree,
    _params: lsp_types::SemanticTokensParams,
) -> Result<Vec<SemanticToken>, Box<dyn Error + Send + Sync>> {
    // eprintln!("params: {:?}", params);
    // https://microsoft.github.io/language-server-protocol/specifications/lsp/3.17/specification/#textDocument_semanticTokens
    let mut tokens: Vec<lsp_types::SemanticToken> = Vec::new();
<<<<<<< HEAD
=======
    let mut line: u32 = 0;
    let mut start: u32 = 0;
    for m in matches {
        for c in m.captures {
            let capture_name = names[c.index as usize].as_str();
            // TODO: handle if the client doesn't support overlapping tokens
            match capture_name {
                "text.title" | "comment" | "error" => continue, // these can overlap with other tokens
                other => {
                    // eprintln!("capture::<{}>", other);
                }
            };
            // let text = c.node.utf8_text(bytes).unwrap();
            let range = c.node.range();
            let start_line: u32 = range.start_point.row.try_into().unwrap();
            if start_line > line {
                start = 0;
            };
            let delta_line: u32 = start_line - line;
            let delta_start: u32 = {
                let token_start: u32 = range.start_point.column.try_into().unwrap();
                // eprintln!("token_start: {}; start {}", token_start, start);
                if token_start == 0 {
                    0
                } else {
                    token_start - start
                }
            };
            line = range.end_point.row.try_into().unwrap();
            start = range.end_point.column.try_into().unwrap();

            let token_type: u32 = *SYNTAX_TOKEN_SCOPES.get(capture_name).unwrap();
            let token = lsp_types::SemanticToken {
                delta_line,
                delta_start,
                length: (range.end_point.column - range.start_point.column)
                    .try_into()
                    .unwrap(),
                token_type,
                token_modifiers_bitset: 0,
            };

            tokens.push(token);
            // eprintln!(
            //     "capture::<{}> '{}' ({},{})-({},{}) dL{} dS{}",
            //     capture_name,
            //     text,
            //     range.start_point.row,
            //     range.start_point.column,
            //     range.end_point.row,
            //     range.end_point.column,
            //     token.delta_line,
            //     token.delta_start
            // );
        }
    }
>>>>>>> ba5c52c6
    Ok(tokens)
}<|MERGE_RESOLUTION|>--- conflicted
+++ resolved
@@ -2,9 +2,13 @@
 /// provide a "Semantic Tokens" API that can be used to provide syntax highlighting.
 use std::{collections::HashMap, error::Error};
 
+use super::LANGUAGE;
 use lsp_types::SemanticToken;
 
 lazy_static! {
+    static ref HIGHLIGHTS_QUERY: tree_sitter::Query = {
+        tree_sitter::Query::new(LANGUAGE.clone(), tree_sitter_gitcommit::HIGHLIGHTS_QUERY).unwrap()
+    };
     pub static ref SYNTAX_TOKEN_LEGEND: Vec<&'static str> = vec![
         "comment",
         "error",
@@ -33,9 +37,17 @@
 ) -> Result<Vec<SemanticToken>, Box<dyn Error + Send + Sync>> {
     // eprintln!("params: {:?}", params);
     // https://microsoft.github.io/language-server-protocol/specifications/lsp/3.17/specification/#textDocument_semanticTokens
+    // let bytes = ;
+    let mut cursor = tree_sitter::QueryCursor::new();
+    let code = syntax_tree.code.to_string();
+    let matches = cursor.matches(
+        &HIGHLIGHTS_QUERY,
+        syntax_tree.tree.root_node(),
+        code.as_bytes(),
+    );
+    // TODO: send subject line tokenization from syntax_tree.cc_indices
+    let names = HIGHLIGHTS_QUERY.capture_names();
     let mut tokens: Vec<lsp_types::SemanticToken> = Vec::new();
-<<<<<<< HEAD
-=======
     let mut line: u32 = 0;
     let mut start: u32 = 0;
     for m in matches {
@@ -92,6 +104,5 @@
             // );
         }
     }
->>>>>>> ba5c52c6
     Ok(tokens)
 }