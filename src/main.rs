use crop::{self, Rope};
use lsp_server::{self, Message, RequestId, Response};
use lsp_types::request::{self, RangeFormatting, SemanticTokensFullRequest, SemanticTokensRefresh};
use lsp_types::{
    self, CodeActionParams, CompletionItem, CompletionParams, DidOpenTextDocumentParams,
    DocumentHighlightParams, DocumentLinkParams, DocumentOnTypeFormattingParams,
    DocumentRangeFormattingParams, HoverParams, InitializeParams, InitializeResult, Position,
    SelectionRangeParams, SemanticTokenModifier, SemanticTokensLegend, ServerInfo,
    TextDocumentContentChangeEvent, WillSaveTextDocumentParams,
};
use lsp_types::{CodeActionKind, DidChangeTextDocumentParams};
use std::error::Error;

mod syntax_token_scopes;

#[macro_use]
extern crate serde_json;

#[macro_use]
extern crate lazy_static;

lazy_static! {
    static ref CAPABILITIES: lsp_types::ServerCapabilities = get_capabilities();
    // static ref SEMANTIC_TOKEN_LEGEND: Vec<lsp_types::SemanticTokenType> = {
    //     &HIGHLIGHTS_QUERY
    // }
}

/// a constant (a function that always returns the same thing) that returns the
/// server's capabilities.  We need to wrap the constant server capabilities in a function
/// since the server's capabilities include a `Vec` which allocates memory.
fn get_capabilities() -> lsp_types::ServerCapabilities {
    lsp_types::ServerCapabilities {
        position_encoding: None, //Some(lsp_types::PositionEncodingKind::UTF8),
        text_document_sync: Some(lsp_types::TextDocumentSyncCapability::Options(
            lsp_types::TextDocumentSyncOptions {
                open_close: Some(true), // open, close notifications sent to server
                change: Some(lsp_types::TextDocumentSyncKind::INCREMENTAL),
                will_save: None,
                will_save_wait_until: None,
                save: None,
            },
        )),
        hover_provider: None,
        // FIXME: provide hover
        // hover_provider: Some(lsp_types::HoverProviderCapability::Simple(true)),
        selection_range_provider: Some(lsp_types::SelectionRangeProviderCapability::Simple(true)),
        completion_provider: Some(lsp_types::CompletionOptions {
            resolve_provider: None,
            trigger_characters: None,
            all_commit_characters: None,
            work_done_progress_options: lsp_types::WorkDoneProgressOptions {
                work_done_progress: None,
            },
            completion_item: None,
        }),
        signature_help_provider: None,
        definition_provider: None,
        type_definition_provider: None,
        implementation_provider: None, // maybe later, for jumping into config
        references_provider: None,
        // document_highlight_provider: Some(lsp_types::OneOf::Left(true)), // <- TODO: figure out what this does
        document_highlight_provider: None,
        document_symbol_provider: None,
        workspace_symbol_provider: None,
        code_action_provider: None,
        // FIXME: provide code actions
        // code_action_provider: Some(lsp_types::CodeActionProviderCapability::Options(
        //     lsp_types::CodeActionOptions {
        //         code_action_kinds: Some(vec![
        //             CodeActionKind::REFACTOR,
        //             CodeActionKind::SOURCE_FIX_ALL,
        //         ]),
        //         work_done_progress_options: lsp_types::WorkDoneProgressOptions {
        //             work_done_progress: None,
        //         },
        //         resolve_provider: None, // TODO: ???
        //     },
        // )),
        code_lens_provider: None, // maybe later
        document_formatting_provider: Some(lsp_types::OneOf::Left(true)),
        document_range_formatting_provider: None,
        document_on_type_formatting_provider: Some(lsp_types::DocumentOnTypeFormattingOptions {
            first_trigger_character: "\n".to_string(),
            more_trigger_character: None,
        }),
        rename_provider: None,
        document_link_provider: None,
        // FIXME: parse URIs via tree-sitter
        // document_link_provider: Some(lsp_types::DocumentLinkOptions {
        //     resolve_provider: Some(true),
        //     work_done_progress_options: lsp_types::WorkDoneProgressOptions {
        //         work_done_progress: None,
        //     },
        // }),
        color_provider: None,           // we'll never show a color picker
        folding_range_provider: None,   // TODO: actually do this though
        declaration_provider: None,     // maybe later, for jumping to configuration
        execute_command_provider: None, // maybe later for executing code blocks
        workspace: None,                // maybe later, for git history inspection
        call_hierarchy_provider: None,
        semantic_tokens_provider: Some(
            lsp_types::SemanticTokensServerCapabilities::SemanticTokensOptions(
                lsp_types::SemanticTokensOptions {
                    work_done_progress_options: lsp_types::WorkDoneProgressOptions {
                        work_done_progress: None,
                    },
                    legend: SemanticTokensLegend {
                        token_types: syntax_token_scopes::SYNTAX_TOKEN_LEGEND
                            .iter()
                            .map(|tag| lsp_types::SemanticTokenType::new(*tag))
                            .collect(),
                        token_modifiers: vec![
                        // lsp_types::SemanticTokenModifier
                        ],
                    },
                    range: None, // TODO: injection ranges
                    full: Some(lsp_types::SemanticTokensFullOptions::Bool(true)),
                },
            ),
        ), // <- provides syntax highlighting!
        moniker_provider: None, // no real need to search for symbols in language indices
        inline_value_provider: None,
        inlay_hint_provider: None, // prefer dropdown, hover for providing info
        linked_editing_range_provider: None,
        experimental: None,
    }
}

/// indices of significant characters in a conventional commit header
/// 0s indicate that the character is not present
#[derive(Debug, Default, Clone, Copy)]
struct CCIndices {
    // TODO: compact to u8? Subjects should never be more than 255 chars
    open_paren: Option<usize>,
    close_paren: Option<usize>,
    bang: Option<usize>,
    colon: Option<usize>,
    space: Option<usize>,
}
impl CCIndices {
    /// parse a conventional commit header into its byte indices
    /// ```txt
    /// type(scope)!: subject
    ///     (    )!:
    /// ```
    fn new(header: &str) -> Self {
        let mut indices = Self::default();
        let pre = if let Some(colon) = header.find(':') {
            indices.colon = Some(colon);
            &header[..colon]
        } else {
            header
        };

        indices.bang = pre.find('!');
        if let Some(open_paren) = pre.find(':') {
            indices.open_paren = Some(open_paren);
            let mid = &pre[open_paren..];
            let start = open_paren;
            indices.close_paren = mid.find(')').map(|i| i + start);

            let (mid, start) = if let Some(close_paren) = indices.close_paren {
                (&pre[close_paren..], close_paren)
            } else {
                (mid, start)
            };

            indices.space = mid.find(' ').map(|i| i + start);
        }
        indices
    }
    /// returns the byte index of the end of the type:
    /// ```txt
    /// type(scope): <subject>
    ///    ^
    /// ```
    fn type_end(&self) -> Option<usize> {
        self.open_paren.or(self.bang).or(self.colon).or(self.space)
    }
    /// returns the byte range of the scope in the cc subject
    /// ```txt
    /// type(scope): <subject>
    ///      ^^^^^
    /// ```
    fn scope(&self) -> Option<std::ops::Range<usize>> {
        let start = self.open_paren?;
        let end = self
            .close_paren
            .or(self.bang)
            .or(self.colon)
            .or(self.space)?;
        Some(start as usize..end as usize)
    }
}

struct Bitmask(Vec<u8>);
impl Bitmask {
    fn new(size: usize) -> Self {
        Self(Vec::with_capacity(size))
    }
    fn set(&mut self, index: usize) {
        let byte_index = index / 8;
        let bit_index = index % 8;
        if self.0.len() <= byte_index {
            self.0.resize(byte_index + 1, 0);
        }
        self.0[byte_index] |= 1 << bit_index;
    }
    fn get(&self, index: usize) -> bool {
        let byte_index = index / 8;
        let bit_index = index % 8;
        if self.0.len() <= byte_index {
            return false;
        }
        self.0[byte_index] & (1 << bit_index) != 0
    }

    // TODO: handle resizing

    fn iter_indices(&self) -> impl Iterator<Item = usize> + '_ {
        self.0.iter().enumerate().flat_map(|(byte_index, byte)| {
            (0..8)
                .filter(move |bit_index| byte & (1 << bit_index) != 0)
                .map(move |bit_index| byte_index * 8 + bit_index)
        })
    }
}

struct SyntaxTree {
    code: crop::Rope,
    message_lines: Bitmask,
    subject_line_index: Option<usize>,
    cc_indices: CCIndices,
}
/// find the char index of the first instance of a character in a string
fn find_index(s: &str, ch: char) -> Option<usize> {
    for (i, c) in s.char_indices() {
        if c == ch {
            return Some(i);
        }
    }
    None
}

/// given a line/column position in the text, return the the byte offset of the position
fn find_byte_offset(text: &Rope, pos: Position) -> Option<usize> {
    let mut byte_offset: usize = 0;
    // only do the conversions once
    let line_index = pos.line as usize;
    let char_index = pos.character as usize;
    for (i, line) in text.raw_lines().enumerate() {
        // includes line breaks
        if i == line_index {
            // don't include the target line
            break;
        }
        byte_offset += line.byte_len();
    }
    for (i, c) in text.line(line_index).chars().enumerate() {
        byte_offset += c.len_utf8();
        // include the target char in the byte-offset
        if i == char_index {
            break;
        }
    }
    Some(byte_offset)
}

fn find_subject_line_index(message_lines: &Bitmask) -> Option<usize> {
    message_lines.iter_indices().next()
}

fn find_message_lines(code: &Rope) -> Bitmask {
    let mut message_lines = Bitmask::new(code.line_len());
    for (i, line) in code.lines().enumerate() {
        if line.bytes().next() == Some(b'#') {
        } else {
            message_lines.set(i);
        }
    }
    message_lines
}

impl SyntaxTree {
    fn new(code: String) -> Self {
        let code = crop::Rope::from(code);

        let message_lines = find_message_lines(&code);
        let subject_line_index = find_subject_line_index(&message_lines);
        let cc_indices = if let Some(subject_line_index) = subject_line_index {
            CCIndices::new(code.line(subject_line_index).to_string().as_str())
        } else {
            CCIndices::default()
        };
        SyntaxTree {
            code,
            message_lines,
            subject_line_index,
            cc_indices,
        }
    }
    fn recompute_indices(&mut self) {
        self.cc_indices = if let Some(subject_line_index) = self.subject_line_index {
            CCIndices::new(self.code.line(subject_line_index).to_string().as_str())
        } else {
            CCIndices::default()
        };
    }
    fn edit(&mut self, edits: &[TextDocumentContentChangeEvent]) -> &mut Self {
        for edit in edits {
            let range = edit.range.unwrap();
            let offset = find_byte_offset(&self.code, range.start);
            debug_assert!(
                offset.is_some(),
                "failed to find offset for {:?}",
                range.start
            );
            let start_byte = offset.unwrap();
            let end_byte = find_byte_offset(&self.code, range.end).unwrap();
            self.code.replace(start_byte..end_byte, &edit.text);

            // update the semantic ranges --------------------------------------
            // do a complete refresh of the bitmasks for simplicity
            self.update_line_bitmasks();
            self.subject_line_index = find_subject_line_index(&self.message_lines);
            if let Some(subject_line_index) = self.subject_line_index {
                if range.start.line as usize <= subject_line_index
                    && range.end.line as usize >= subject_line_index
                {
                    // also completely refresh the cc indices
                    self.recompute_indices();
                }
<<<<<<< HEAD
            }
=======
                None => tree_sitter::Point {
                    row: range.end.line as usize,
                    column: range.end.character as usize + edit.text.len(),
                },
            };
            eprintln!("found end position, submitting edit");
            self.tree.edit(&InputEdit {
                start_byte,
                old_end_byte: end_byte,
                new_end_byte: start_byte + edit.text.len(),
                start_position: to_point(range.start),
                old_end_position: to_point(range.end),
                new_end_position,
            })
        }
        eprintln!("parsing");
        self.tree = self.parser.parse(&self.code, Some(&self.tree)).unwrap();
        eprintln!("{}", &self.tree.root_node().to_sexp());
        let line = self.code.split('\n').nth(0).unwrap();
        eprintln!("{}", line);
        if self.cc_indices.open_paren != 0 {
            eprint!("{}(", " ".repeat(self.cc_indices.open_paren));
        }
        if self.cc_indices.close_paren != 0 {
            eprint!(
                "{})",
                " ".repeat(self.cc_indices.close_paren - self.cc_indices.open_paren - 1)
            );
        }
        if self.cc_indices.colon != 0 {
            eprint!(
                "{}:",
                " ".repeat(self.cc_indices.colon - self.cc_indices.close_paren - 1)
            );
>>>>>>> ba5c52c6
        }

        self
    }

    fn update_line_bitmasks(&mut self) {
        let message_lines = find_message_lines(&self.code);
        self.message_lines = message_lines;
    }
}

/// a Server instance owns a `lsp_server::Connection` instance and a mutable
/// syntax tree, representing an actively edited .git/GIT_COMMIT_EDITMSG file.
struct Server {
    syntax_tree: SyntaxTree,
    connection: lsp_server::Connection,
}

enum ServerLoopAction {
    /// Keep on servin'
    Continue,
    /// Shut down successfully
    Break,
}

/// extract the parameters from a specific kind of request
fn get_request_params<RequestMethod>(req: &lsp_server::Request) -> Result<RequestMethod::Params, ()>
where
    RequestMethod: lsp_types::request::Request,
    RequestMethod::Params: serde::de::DeserializeOwned,
{
    if req.method == RequestMethod::METHOD {
        let params = serde_json::from_value::<RequestMethod::Params>(req.params.clone()).unwrap();
        return Ok(params);
    }
    Err(())
}

/// extract the parameters from a specific kind of Notification
fn get_notification_params<NotificationKind>(
    req: &lsp_server::Notification,
) -> Result<NotificationKind::Params, ()>
where
    NotificationKind: lsp_types::notification::Notification,
    NotificationKind::Params: serde::de::DeserializeOwned,
{
    if req.method == NotificationKind::METHOD {
        let params =
            serde_json::from_value::<NotificationKind::Params>(req.params.clone()).unwrap();
        return Ok(params);
    }
    Err(())
}

// basic methods
impl Server {
    /// communicate the server's capabilities with the client
    fn init(&mut self) -> Result<&mut Self, Box<dyn Error + Send + Sync>> {
        // let capabilities = &params.capabilities;
        let (id, _) = self.connection.initialize_start()?;
        let response = InitializeResult {
            capabilities: CAPABILITIES.clone(),
            server_info: Some(ServerInfo {
                name: "conventional-commit-language-server".to_owned(),
                version: None, // TODO: send over server info based on current build
            }),
        };
        self.connection
            .initialize_finish(id, serde_json::json!(response))?;
        Ok(self)
    }

    /// create a fresh server with a stdio-based connection.
    fn from_stdio() -> Self {
        let (conn, _io) = lsp_server::Connection::stdio();
        Server {
            syntax_tree: SyntaxTree::new("".to_owned()),
            connection: conn,
        }
    }
    fn serve(&mut self) -> Result<(), Box<dyn Error + Send + Sync>> {
        while let Ok(message) = self.connection.receiver.recv() {
            match self.handle_message(message)? {
                ServerLoopAction::Continue => continue,
                ServerLoopAction::Break => break,
            }
        }
        Ok(())
    }
    /// write a Response to the `connection.sender`. Works or panics.
    fn respond(&mut self, response: Response) {
        self.connection
            .sender
            .send(Message::Response(response))
            .unwrap()
    }

    fn handle_message(
        &mut self,
        message: Message,
    ) -> Result<ServerLoopAction, Box<dyn Error + Sync + Send>> {
        match message {
            Message::Request(request) => {
                // if request.method.as_str() == <lsp_types::request::Shutdown as request::Request>::METHOD {
                //     self.connection.sender.send(Message::Notification(lsp_types::notification::Exit::)).unwrap();
                //     return Ok(ServerLoopAction::Break);
                // }
                let response = self.handle_request(request)?;
                self.respond(response);
                Ok(ServerLoopAction::Continue)
            }
            Message::Response(resp) => {
                eprintln!("response: {:?}", resp);
                Ok(ServerLoopAction::Continue)
            }
            Message::Notification(notification) => self.handle_notification(notification),
        }
    }
}

// notification handlers
impl Server {
    fn handle_notification(
        &mut self,
        notification: lsp_server::Notification,
    ) -> Result<ServerLoopAction, Box<dyn Error + Send + Sync>> {
        use lsp_types::notification::*;
        macro_rules! handle {
            ($method:ty => $handler:ident) => {
                if let Ok(params) = get_notification_params::<$method>(&notification) {
                    return Server::$handler(self, params);
                }
            };
        }
        eprintln!("notification: {:?}", notification);
        handle!(DidChangeTextDocument => handle_did_change);
        handle!(DidOpenTextDocument => handle_open);
        handle!(Exit => handle_exit);
        // DidChangeConfiguration
        // WillSaveTextDocument
        // DidCloseTextDocument
        // DidSaveTextDocument
        // DidChangeWatchedFiles
        // WorkDoneProgressCancel

        Ok(ServerLoopAction::Continue)
    }
    fn handle_open(
        &mut self,
        params: DidOpenTextDocumentParams,
    ) -> Result<ServerLoopAction, Box<dyn Error + Send + Sync>> {
        self.syntax_tree = SyntaxTree::new(params.text_document.text);
        // TODO: log debug info
        Ok(ServerLoopAction::Continue)
    }
    fn handle_did_change(
        &mut self,
        params: DidChangeTextDocumentParams,
    ) -> Result<ServerLoopAction, Box<dyn Error + Send + Sync>> {
        // let uri = params.text_document.uri;
        self.syntax_tree.edit(&params.content_changes);
        // TODO: log debug info
        Ok(ServerLoopAction::Continue)
    }

    fn handle_exit(&mut self, _: ()) -> Result<ServerLoopAction, Box<dyn Error + Send + Sync>> {
        Ok(ServerLoopAction::Break)
    }
}

// request handlers for specific methods
impl Server {
    fn handle_request(
        &mut self,
        request: lsp_server::Request,
    ) -> Result<Response, Box<dyn Error + Send + Sync>> {
        use lsp_types::request::*;

        macro_rules! handle {
            ($method:ty => $handler:ident) => {
                if let Ok(params) = get_request_params::<$method>(&request) {
                    return Server::$handler(self, &request.id, params);
                }
            };
        }
        eprintln!("request: {:?}", request);
        handle!(SemanticTokensFullRequest => handle_token_full);
        // handle!(SemanticTokensFullDeltaRequest => handle_token_full_delta);
        // handle!(SemanticTokensRangeRequest => handle_token_range);
        // handle!(SemanticTokensRefresh => handle_token_refresh);

        handle!(Completion => handle_completion);

        // handle!(DocumentHighlightRequest => handle_document_highlight);
        // handle!(DocumentLinkRequest => handle_doc_link_request);
        // sent from the client to the server to compute commands for a given text document and range.
        // The request is triggered when the user moves the cursor into a problem marker
        // TODO: figure out how to resolve commit, issue/PR, and mention links
        // on GitHub, BitBucket, GitLab, etc.
        // handle!(CodeActionRequest => handle_code_action);
        // sent from the client to the server to compute completion items at a given cursor position
        // handle!(HoverRequest => handle_hover);
        // handle!(RangeFormatting => handle_range_formatting);
        // handle!(ResolveCompletionItem => handle_resolving_completion_item);
        // handle!(SelectionRangeRequest => handle_selection_range_request);
        // handle!(OnTypeFormatting => handle_on_type_formatting);
        // handle!(WillSaveWaitUntil => handle_will_save_wait_until);

        let response = Response {
            id: request.id,
            result: None,
            error: Some(lsp_server::ResponseError {
                code: lsp_server::ErrorCode::MethodNotFound as i32,
                message: "method not found".to_owned(),
                data: None,
            }),
        };
        eprintln!("response: {:?}", response);
        Ok(response)
        // FIXME: figure out how to return a Box<dyn Error + Send + Sync>
        // panic!("unhandled request: {:?}", request.method)
    }
    fn handle_code_action(
        &self,
        id: &RequestId,
        params: CodeActionParams,
    ) -> Result<Response, Box<dyn Error + Send + Sync>> {
        todo!("code_action")
    }
    fn handle_completion(
        &self,
        id: &RequestId,
        params: CompletionParams,
    ) -> Result<Response, Box<dyn Error + Send + Sync>> {
        let position = &params.text_document_position.position;
        eprintln!(
            "completion position: line {}, column {}",
            &position.line, &position.character
        );
        let code = self.syntax_tree.code.line(position.line as usize);
        eprintln!("line_text:\n\t{}", code);
        eprintln!("\t{}^", " ".repeat(position.character as usize));
        // let mut result: lsp_types::CompletionList = lsp_types::CompletionList {
        //     is_incomplete: false,
        //     items: vec![],
        // };
        if let Some(subject_line) = self.syntax_tree.subject_line_index {}
        if self.syntax_tree.subject_line_index.is_none() {
            // no subject line -- no completions
        } else if position.line as usize == self.syntax_tree.subject_line_index.unwrap_or(0) {
            // consider completions for the cc type, scope
            let character = position.character as usize;
            // FIXME: convert byte -> char indices
            if self.syntax_tree.cc_indices.colon.is_none()
                || self.syntax_tree.cc_indices.colon.unwrap() > character
            {
                if let Some(open_paren) = self.syntax_tree.cc_indices.open_paren {
                    if open_paren > character {
                        // consider completions for the cc type
                    } else if open_paren < character {
                        // consider completions for the scope
                    } else {
                        // at the open paren; no completions
                    }
                }
            }
        } else {
            if self.syntax_tree.message_lines.get(position.line as usize) {
                // the line is commented -- no completions
            } else {
                // this is a message line
                // TODO: DCO, other trailer completions?
            }
        }

        if position.line == 0 {
            // consider completions for the cc type, scope
            // if position.character as usize < self.syntax_tree.cc_indices.colon
            //     || self.syntax_tree.cc_indices.colon == 0
            // {
            //     if self.syntax_tree.cc_indices.open_paren >= self.syntax_tree.cc_indices.close_paren
            //     {
            //         // either we're missing a scope or there's a typo. Either way,
            //     } else if position.character < self.syntax_tree.cc_indices.open_paren {
            //         // consider completions for the cc type
            //         // TODO: handle typos like "typescope): ..."
            //         // TODO: handle typos
            //         let prompt = &line_text[0..&self.syntax_tree.cc_indices.open_paren];
            //     } else if position.character < self.syntax_tree.cc_indices.close_paren {
            //         // consider completions for the cc scope
            //     }
            // } else {
            // }

            // (source (ERROR))
            // (source (subject (prefix (type) (scope))) (...))
            // let response: Response = Response {
            //     id: id.clone(),
            //     result: Some(serde_json::Value::Null),
            //     error: None,
            // };
            // return Ok(response);
        }
        let result = lsp_types::CompletionList {
            is_incomplete: false,
            items: vec![],
        };
        let response: Response = Response {
            id: id.clone(),
            result: Some(serde_json::to_value(result).unwrap()),
            error: None,
        };
        Ok(response)
    }
    fn handle_hover(
        &self,
        id: &RequestId,
        params: HoverParams,
    ) -> Result<Response, Box<dyn Error + Send + Sync>> {
        todo!("hover")
    }
    fn handle_document_highlight(
        &self,
        id: &RequestId,
        params: DocumentHighlightParams,
    ) -> Result<Response, Box<dyn Error + Send + Sync>> {
        eprintln!("params: {:?}", params);
        // let response: lsp_types::DocumentHighlight
        let response: Response = Response {
            id: id.clone(),
            result: Some(serde_json::Value::Null),
            error: None,
        };
        todo!("document_highlight")
    }
    fn handle_token_full(
        &mut self,
        id: &RequestId,
        params: lsp_types::SemanticTokensParams,
    ) -> Result<Response, Box<dyn Error + Send + Sync>> {
        let result = lsp_types::SemanticTokensResult::Tokens(lsp_types::SemanticTokens {
            result_id: None,
            data: syntax_token_scopes::handle_all_tokens(&self.syntax_tree, params)?,
        });
        let result: Response = Response {
            id: id.clone(),
            result: Some(serde_json::to_value(result).unwrap()),
            error: None,
        };
        Ok(result)
    }
    fn handle_doc_link_request(
        &self,
        id: &RequestId,
        params: DocumentLinkParams,
    ) -> Result<Response, Box<dyn Error + Send + Sync>> {
        todo!("doc_link_request")
    }
    fn handle_range_formatting(
        &self,
        id: &RequestId,
        params: DocumentRangeFormattingParams,
    ) -> Result<Response, Box<dyn Error + Send + Sync>> {
        todo!("range_formatting")
    }
    fn handle_resolving_completion_item(
        &self,
        id: &RequestId,
        params: CompletionItem,
    ) -> Result<Response, Box<dyn Error + Send + Sync>> {
        todo!("resolving_completion_item")
    }
    fn handle_selection_range_request(
        &self,
        id: &RequestId,
        params: SelectionRangeParams,
    ) -> Result<Response, Box<dyn Error + Send + Sync>> {
        todo!("selection_range_request")
    }
    fn handle_on_type_formatting(
        &self,
        id: &RequestId,
        params: DocumentOnTypeFormattingParams,
    ) -> Result<Response, Box<dyn Error + Send + Sync>> {
        todo!("on_type_formatting")
    }
    fn handle_will_save_wait_until(
        &self,
        id: &RequestId,
        params: WillSaveTextDocumentParams,
    ) -> Result<Response, Box<dyn Error + Send + Sync>> {
        todo!("will_save_wait_until")
    }
}

fn main() -> Result<(), Box<dyn std::error::Error + Sync + Send>> {
    // let tracer = logging::sdk::export::trace::stdout::new_pipeline().install_simple();
    // TODO: read in configuration about how to connect, scopes, etc.
    // lsp_server::Connection::initialize(&self, server_capabilities);
    // let conn = lsp_server::Connection::connect(addr);
    Server::from_stdio().init()?.serve()?;
    eprintln!("done");
    Ok(())
}<|MERGE_RESOLUTION|>--- conflicted
+++ resolved
@@ -1,4 +1,4 @@
-use crop::{self, Rope};
+use crop::{self, Rope, RopeSlice};
 use lsp_server::{self, Message, RequestId, Response};
 use lsp_types::request::{self, RangeFormatting, SemanticTokensFullRequest, SemanticTokensRefresh};
 use lsp_types::{
@@ -10,6 +10,7 @@
 };
 use lsp_types::{CodeActionKind, DidChangeTextDocumentParams};
 use std::error::Error;
+use std::num;
 
 mod syntax_token_scopes;
 
@@ -21,9 +22,9 @@
 
 lazy_static! {
     static ref CAPABILITIES: lsp_types::ServerCapabilities = get_capabilities();
-    // static ref SEMANTIC_TOKEN_LEGEND: Vec<lsp_types::SemanticTokenType> = {
-    //     &HIGHLIGHTS_QUERY
-    // }
+    static ref LANGUAGE: tree_sitter::Language = tree_sitter_gitcommit::language();
+    static ref SUBJECT_QUERY: tree_sitter::Query =
+        tree_sitter::Query::new(LANGUAGE.clone(), "(subject) @subject",).unwrap();
 }
 
 /// a constant (a function that always returns the same thing) that returns the
@@ -127,13 +128,52 @@
     }
 }
 
-/// indices of significant characters in a conventional commit header
-/// 0s indicate that the character is not present
+/// char indices of significant characters in a conventional commit header.
+/// Used to parse the header into its constituent parts and to find relevant completions.
 #[derive(Debug, Default, Clone, Copy)]
 struct CCIndices {
     // TODO: compact to u8? Subjects should never be more than 255 chars
+    /// the first opening parenthesis in the subject line
+    /// ```txt
+    /// ### valid ###
+    /// type(scope)!: subject
+    /// #   ( -> <Some(4)>
+    /// type!: subject
+    /// <None>
+    /// type: subject()
+    /// # -> <None>
+    /// ### invalid ###
+    /// type ( scope ) ! : subject
+    /// #    ( -> <Some(5)>
+    /// type scope)!: subject
+    /// <None>
+    /// ```
     open_paren: Option<usize>,
+    /// the first closing parenthesis in the subject line.
+    /// ```txt
+    /// ### valid ###
+    /// type(scope)!: subject
+    /// #         ) -> <Some(9)>
+    /// type!: subject
+    /// # -> <None>
+    /// type: subject()
+    /// # -> <None>
+    /// ### invalid ###
+    /// type ( scope ) ! : subject
+    /// #            ) -> <Some(11)>
+    /// type scope)!: subject
+    /// <None>
+    /// ```
     close_paren: Option<usize>,
+    /// the first exclamation mark in the subject line *before* the colon.
+    /// ```txt
+    /// ### valid ###
+    /// type(scope)!: subject
+    /// #          ! -> <Some(10)>
+    /// type!: subject
+    /// #   ! -> <Some(3)>
+    /// type: subject!()
+    /// # -> <None>
     bang: Option<usize>,
     colon: Option<usize>,
     space: Option<usize>,
@@ -142,41 +182,80 @@
     /// parse a conventional commit header into its byte indices
     /// ```txt
     /// type(scope)!: subject
-    ///     (    )!:
+    ///     (     )!:_
     /// ```
     fn new(header: &str) -> Self {
         let mut indices = Self::default();
-        let pre = if let Some(colon) = header.find(':') {
-            indices.colon = Some(colon);
+        // type(scope)!: subject
+        // type(scope)! subject
+        let prefix = if let Some(colon) = header.find(':') {
+            indices.colon = header.chars().position(|c| c == ':');
             &header[..colon]
         } else {
             header
         };
 
-        indices.bang = pre.find('!');
-        if let Some(open_paren) = pre.find(':') {
-            indices.open_paren = Some(open_paren);
-            let mid = &pre[open_paren..];
-            let start = open_paren;
-            indices.close_paren = mid.find(')').map(|i| i + start);
-
-            let (mid, start) = if let Some(close_paren) = indices.close_paren {
-                (&pre[close_paren..], close_paren)
-            } else {
-                (mid, start)
-            };
-
-            indices.space = mid.find(' ').map(|i| i + start);
-        }
+        // type(scope)!
+        // type(scope) subject
+        let prefix = if let Some(bang) = prefix.find('!') {
+            indices.bang = prefix.chars().position(|c| c == '!');
+            &prefix[..bang]
+        } else {
+            prefix
+        };
+
+        // type(scope
+        // type(scope subject
+        let prefix = if let Some(close_paren) = prefix.find(')') {
+            indices.close_paren = prefix.chars().position(|c| c == ')');
+            &prefix[..close_paren]
+        } else {
+            prefix
+        };
+
+        // type(
+        // type scope subject
+        // type subject
+        let prefix = if let Some(open_paren) = prefix.find('(') {
+            indices.open_paren = prefix.chars().position(|c| c == '(');
+            &prefix[..open_paren]
+        } else {
+            prefix
+        };
+
+        // type scope subject
+        // type subject
+        indices.space = prefix.chars().position(|c| c == ' ');
         indices
     }
-    /// returns the byte index of the end of the type:
+    /// returns the char index of the end of the type:
     /// ```txt
     /// type(scope): <subject>
     ///    ^
     /// ```
     fn type_end(&self) -> Option<usize> {
         self.open_paren.or(self.bang).or(self.colon).or(self.space)
+    }
+
+    /// returns the char index of the end of the scope:
+    /// ```txt
+    /// type(scope): <subject>
+    ///           ^
+    /// type(scope: <subject>
+    /// #        ^
+    /// type: <subject>
+    /// # -> <None>
+    /// ```
+    fn scope_end(&self) -> Option<usize> {
+        if self.close_paren.is_none() && self.open_paren.is_none() {
+            return None;
+        } else {
+            self.close_paren.or(self.bang).or(self.colon).or(self.space)
+        }
+    }
+
+    fn prefix_end(&self) -> Option<usize> {
+        self.colon.or(self.bang).or(self.close_paren).or(self.space)
     }
     /// returns the byte range of the scope in the cc subject
     /// ```txt
@@ -229,18 +308,9 @@
 
 struct SyntaxTree {
     code: crop::Rope,
-    message_lines: Bitmask,
-    subject_line_index: Option<usize>,
+    parser: tree_sitter::Parser,
+    tree: tree_sitter::Tree,
     cc_indices: CCIndices,
-}
-/// find the char index of the first instance of a character in a string
-fn find_index(s: &str, ch: char) -> Option<usize> {
-    for (i, c) in s.char_indices() {
-        if c == ch {
-            return Some(i);
-        }
-    }
-    None
 }
 
 /// given a line/column position in the text, return the the byte offset of the position
@@ -251,132 +321,163 @@
     let char_index = pos.character as usize;
     for (i, line) in text.raw_lines().enumerate() {
         // includes line breaks
-        if i == line_index {
-            // don't include the target line
-            break;
-        }
-        byte_offset += line.byte_len();
-    }
-    for (i, c) in text.line(line_index).chars().enumerate() {
-        byte_offset += c.len_utf8();
-        // include the target char in the byte-offset
-        if i == char_index {
-            break;
+        if i < line_index {
+            byte_offset += line.byte_len();
+            continue;
+        } else {
+            for (i, c) in line.chars().enumerate() {
+                if i == char_index {
+                    // don't include the target char in the byte-offset
+                    break;
+                }
+                byte_offset += c.len_utf8();
+            }
         }
     }
     Some(byte_offset)
 }
 
-fn find_subject_line_index(message_lines: &Bitmask) -> Option<usize> {
-    message_lines.iter_indices().next()
-}
-
-fn find_message_lines(code: &Rope) -> Bitmask {
-    let mut message_lines = Bitmask::new(code.line_len());
-    for (i, line) in code.lines().enumerate() {
-        if line.bytes().next() == Some(b'#') {
-        } else {
-            message_lines.set(i);
-        }
-    }
-    message_lines
+fn get_subject_line(code: &Rope) -> Option<(RopeSlice, usize)> {
+    for (number, line) in code.lines().enumerate() {
+        if line.bytes().next() != Some(b'#') {
+            return Some((line, number));
+        }
+    }
+    None
+}
+
+/// transform a line/column position into a tree-sitter Point struct
+fn to_point(p: lsp_types::Position) -> tree_sitter::Point {
+    tree_sitter::Point {
+        row: p.line as usize,
+        column: p.character as usize,
+    }
 }
 
 impl SyntaxTree {
-    fn new(code: String) -> Self {
-        let code = crop::Rope::from(code);
-
-        let message_lines = find_message_lines(&code);
-        let subject_line_index = find_subject_line_index(&message_lines);
-        let cc_indices = if let Some(subject_line_index) = subject_line_index {
-            CCIndices::new(code.line(subject_line_index).to_string().as_str())
+    fn new(text: String) -> Self {
+        let code = crop::Rope::from(text.clone());
+        let cc_indices = if let Some((subject, _)) = get_subject_line(&code) {
+            CCIndices::new(subject.to_string().as_str())
         } else {
             CCIndices::default()
         };
+        let mut parser = {
+            let language = tree_sitter_gitcommit::language();
+            let mut parser = tree_sitter::Parser::new();
+            parser.set_language(language).unwrap();
+            parser
+        };
+        let tree = parser.parse(&text, None).unwrap();
         SyntaxTree {
             code,
-            message_lines,
-            subject_line_index,
+            parser,
+            tree,
             cc_indices,
         }
     }
     fn recompute_indices(&mut self) {
-        self.cc_indices = if let Some(subject_line_index) = self.subject_line_index {
-            CCIndices::new(self.code.line(subject_line_index).to_string().as_str())
+        self.cc_indices = if let Some((subject, _)) = get_subject_line(&self.code) {
+            CCIndices::new(subject.to_string().as_str())
         } else {
             CCIndices::default()
         };
     }
+    fn get_ts_subject_line(&self) -> Option<tree_sitter::Node> {
+        let mut cursor = tree_sitter::QueryCursor::new();
+        let names = SUBJECT_QUERY.capture_names();
+        let code = self.code.to_string();
+        let matches = cursor.matches(&SUBJECT_QUERY, self.tree.root_node(), code.as_bytes());
+        for m in matches {
+            for c in m.captures {
+                let name = names[c.index as usize].as_str();
+                match name {
+                    "subject" => {
+                        return Some(c.node);
+                    }
+                    _ => {
+                        continue;
+                    }
+                }
+            }
+        }
+        None
+    }
+    fn get_subject_line_number(&self) -> usize {
+        if let Some(node) = self.get_ts_subject_line() {
+            return node.start_position().row;
+        }
+        if let Some((_, number)) = get_subject_line(&self.code) {
+            return number;
+        }
+        // TODO: handle situation where all the lines are comments
+        0
+    }
+
     fn edit(&mut self, edits: &[TextDocumentContentChangeEvent]) -> &mut Self {
         for edit in edits {
+            debug_assert!(edit.range.is_some(), "range is none");
+            if edit.range.is_none() {
+                continue;
+            }
             let range = edit.range.unwrap();
             let offset = find_byte_offset(&self.code, range.start);
             debug_assert!(
                 offset.is_some(),
-                "failed to find offset for {:?}",
+                "failed to find start byte-offset for {:?}",
                 range.start
             );
             let start_byte = offset.unwrap();
-            let end_byte = find_byte_offset(&self.code, range.end).unwrap();
+            let end_byte = {
+                let end_byte = find_byte_offset(&self.code, range.end);
+                debug_assert!(
+                    end_byte.is_some(),
+                    "failed to find ending byte-offset for {:?}",
+                    range.end
+                );
+                end_byte.unwrap()
+            };
+            eprintln!("start..end byte: {}..{}", start_byte, end_byte);
             self.code.replace(start_byte..end_byte, &edit.text);
-
-            // update the semantic ranges --------------------------------------
-            // do a complete refresh of the bitmasks for simplicity
-            self.update_line_bitmasks();
-            self.subject_line_index = find_subject_line_index(&self.message_lines);
-            if let Some(subject_line_index) = self.subject_line_index {
-                if range.start.line as usize <= subject_line_index
-                    && range.end.line as usize >= subject_line_index
-                {
-                    // also completely refresh the cc indices
-                    self.recompute_indices();
+            eprintln!("new code:\n{}", self.code.to_string());
+            let new_end_position = match edit.text.rfind('\n') {
+                Some(ind) => {
+                    let num_newlines = edit.text.bytes().filter(|&c| c == b'\n').count();
+                    tree_sitter::Point {
+                        row: range.start.line as usize + num_newlines,
+                        column: edit.text.len() - ind,
+                    }
                 }
-<<<<<<< HEAD
-            }
-=======
                 None => tree_sitter::Point {
                     row: range.end.line as usize,
                     column: range.end.character as usize + edit.text.len(),
                 },
             };
             eprintln!("found end position, submitting edit");
-            self.tree.edit(&InputEdit {
+            self.tree.edit(&tree_sitter::InputEdit {
                 start_byte,
                 old_end_byte: end_byte,
                 new_end_byte: start_byte + edit.text.len(),
                 start_position: to_point(range.start),
                 old_end_position: to_point(range.end),
                 new_end_position,
-            })
-        }
-        eprintln!("parsing");
-        self.tree = self.parser.parse(&self.code, Some(&self.tree)).unwrap();
-        eprintln!("{}", &self.tree.root_node().to_sexp());
-        let line = self.code.split('\n').nth(0).unwrap();
-        eprintln!("{}", line);
-        if self.cc_indices.open_paren != 0 {
-            eprint!("{}(", " ".repeat(self.cc_indices.open_paren));
-        }
-        if self.cc_indices.close_paren != 0 {
-            eprint!(
-                "{})",
-                " ".repeat(self.cc_indices.close_paren - self.cc_indices.open_paren - 1)
-            );
-        }
-        if self.cc_indices.colon != 0 {
-            eprint!(
-                "{}:",
-                " ".repeat(self.cc_indices.colon - self.cc_indices.close_paren - 1)
-            );
->>>>>>> ba5c52c6
+            });
+            eprintln!("parsing");
+            {
+                // update the semantic ranges --------------------------------------
+                let prev_tree = &self.tree;
+                self.tree = self
+                    .parser
+                    .parse(&(self.code.to_string()), Some(prev_tree))
+                    .unwrap();
+                eprintln!("{}", &self.tree.root_node().to_sexp());
+                // TODO: detect if the subject line changed.
+                // HACK: for now, just recompute the indices
+                self.recompute_indices();
+            }
         }
 
         self
-    }
-
-    fn update_line_bitmasks(&mut self) {
-        let message_lines = find_message_lines(&self.code);
-        self.message_lines = message_lines;
     }
 }
 
@@ -608,73 +709,45 @@
             "completion position: line {}, column {}",
             &position.line, &position.character
         );
-        let code = self.syntax_tree.code.line(position.line as usize);
-        eprintln!("line_text:\n\t{}", code);
+        eprintln!(
+            "line_text:\n\t{}",
+            self.syntax_tree.code.line(position.line as usize)
+        );
         eprintln!("\t{}^", " ".repeat(position.character as usize));
-        // let mut result: lsp_types::CompletionList = lsp_types::CompletionList {
-        //     is_incomplete: false,
-        //     items: vec![],
-        // };
-        if let Some(subject_line) = self.syntax_tree.subject_line_index {}
-        if self.syntax_tree.subject_line_index.is_none() {
-            // no subject line -- no completions
-        } else if position.line as usize == self.syntax_tree.subject_line_index.unwrap_or(0) {
+
+        let mut result = vec![];
+        let character_index = position.character as usize;
+        if position.line as usize == self.syntax_tree.get_subject_line_number() {
             // consider completions for the cc type, scope
-            let character = position.character as usize;
-            // FIXME: convert byte -> char indices
-            if self.syntax_tree.cc_indices.colon.is_none()
-                || self.syntax_tree.cc_indices.colon.unwrap() > character
-            {
-                if let Some(open_paren) = self.syntax_tree.cc_indices.open_paren {
-                    if open_paren > character {
-                        // consider completions for the cc type
-                    } else if open_paren < character {
-                        // consider completions for the scope
-                    } else {
-                        // at the open paren; no completions
-                    }
+            if character_index < self.syntax_tree.cc_indices.type_end().unwrap_or(0) {
+                // handle type completions
+                eprintln!("type completions");
+            } else if character_index < self.syntax_tree.cc_indices.scope_end().unwrap_or(0) {
+                // handle scope completions
+                eprintln!("scope completions");
+            } else if character_index < self.syntax_tree.cc_indices.prefix_end().unwrap_or(0) {
+                // suggest either a bang or a colon
+                eprintln!("end of prefix completions?");
+            } else {
+                // in the message; no completions
+                eprintln!("message, no completions");
+            }
+        } else {
+            let line = self.syntax_tree.code.line(position.line as usize); // panics if line is out of bounds
+            if let Some(c) = line.chars().next() {
+                if c == '#' {
+                    // this is a commented line
+                    // no completions
+                } else {
+                    // this is a message line
+                    // completions for BREAKING CHANGE:
                 }
             }
-        } else {
-            if self.syntax_tree.message_lines.get(position.line as usize) {
-                // the line is commented -- no completions
-            } else {
-                // this is a message line
-                // TODO: DCO, other trailer completions?
-            }
-        }
-
-        if position.line == 0 {
-            // consider completions for the cc type, scope
-            // if position.character as usize < self.syntax_tree.cc_indices.colon
-            //     || self.syntax_tree.cc_indices.colon == 0
-            // {
-            //     if self.syntax_tree.cc_indices.open_paren >= self.syntax_tree.cc_indices.close_paren
-            //     {
-            //         // either we're missing a scope or there's a typo. Either way,
-            //     } else if position.character < self.syntax_tree.cc_indices.open_paren {
-            //         // consider completions for the cc type
-            //         // TODO: handle typos like "typescope): ..."
-            //         // TODO: handle typos
-            //         let prompt = &line_text[0..&self.syntax_tree.cc_indices.open_paren];
-            //     } else if position.character < self.syntax_tree.cc_indices.close_paren {
-            //         // consider completions for the cc scope
-            //     }
-            // } else {
-            // }
-
-            // (source (ERROR))
-            // (source (subject (prefix (type) (scope))) (...))
-            // let response: Response = Response {
-            //     id: id.clone(),
-            //     result: Some(serde_json::Value::Null),
-            //     error: None,
-            // };
-            // return Ok(response);
-        }
+        }
+
         let result = lsp_types::CompletionList {
             is_incomplete: false,
-            items: vec![],
+            items: result,
         };
         let response: Response = Response {
             id: id.clone(),
