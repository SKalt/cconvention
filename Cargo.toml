--- conflicted
+++ resolved
@@ -12,11 +12,6 @@
 lazy_static = "1.4.0"
 serde_json = "1"
 serde = "1"
-<<<<<<< HEAD
 # opentelemetry = "0.19.0" # local logging only, for the moment.
 crop = "0.3.0"
-=======
-opentelemetry = "0.19.0" # local logging only, for the moment.
-tree-sitter-gitcommit = "0.3.2"
-# crop = "0.3.0"
->>>>>>> ba5c52c6
+tree-sitter-gitcommit = "0.3.2"